--- conflicted
+++ resolved
@@ -25,7 +25,6 @@
         self.rt_vehicle_repository = rt_vehicle_repository
         self.realtime_schedule_repository = realtime_schedule_repository
 
-<<<<<<< HEAD
 
     def parse_most_recent_realtime_update(self, realtime_updates :Result[Tuple[RTStopTimeModel, RTTripModel]]) -> List[Tuple[RTStopTimeModel, RTTripModel]]:
         """Returns a list of RealTimeSchedule objects that are the most recent update for each trip according to the stop_sequence"""
@@ -47,19 +46,10 @@
     async def get_realtime_schedules_for_static_schedules(self, schedules:list[StaticSchedule]) -> list[RealTimeSchedule]:
         """Returns a list of RealTimeSchedule objects for the given list of StaticSchedule objects"""
         
-=======
-    async def get_realtime_schedules_for_static_schedules(
-        self, schedules: list[StaticSchedule]
-    ) -> list[RealTimeSchedule]:
-        """Returns a list of RealTimeSchedule objects for the given list of StaticSchedule objects.
-        Assumes that all schedules are for the same stop."""
-
->>>>>>> de57debb
         if not schedules:
             return []
 
         trip_ids = [schedule.trip.id for schedule in schedules]
-<<<<<<< HEAD
         realtime_schedules_from_db = await self.realtime_schedule_repository.get_realtime_schedules_for_trips(trips=trip_ids)
 
         only_most_recent_realtime_schedules = self.parse_most_recent_realtime_update(realtime_schedules_from_db)
@@ -73,28 +63,6 @@
                 realtime_schedules.append(RealTimeSchedule(static_schedule=static, rt_trip=trip, rt_stop_time=stop_time))
             else:
                 realtime_schedules.append(RealTimeSchedule(static_schedule=static))
-=======
-        stop_id = schedules[0].stop.id
-        realtime_schedules_from_db = (
-            await self.realtime_schedule_repository.get_realtime_schedules_for_trips(
-                trips=trip_ids, stop_id=stop_id
-            )
-        )
-        for result in realtime_schedules_from_db:
-            print(result)
-
-        realtime_schedules = []
-        schedules_with_realtime = {
-            realtime.RTTripModel.trip_id: realtime for realtime in realtime_schedules_from_db
-        }
-        for schedule in schedules:
-            print(schedule.trip.id)
-            print(schedules_with_realtime)
-            if schedule.trip.id in schedules_with_realtime:
-                print("yes")
-            else:
-                print("no")
->>>>>>> de57debb
 
         return realtime_schedules
 

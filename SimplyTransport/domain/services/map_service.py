--- conflicted
+++ resolved
@@ -1,17 +1,11 @@
 from collections import defaultdict
 from itertools import cycle
 from typing import Dict, List
-<<<<<<< HEAD
+
 from ..maps.colors import Colors
-from SimplyTransport.domain.maps.layers import Layer
 from SimplyTransport.domain.realtime.vehicle.model import RTVehicleModel
-
 from ..maps.polylines import RoutePolyLine
 from ..realtime.vehicle.repo import RTVehicleRepository
-=======
-from ..maps.layers import Layer
-from ..maps.polylines import PolyLineColors, RoutePolyLine
->>>>>>> 40483687
 from ..shape.model import ShapeModel
 from ..shape.repo import ShapeRepository
 from ..trip.repo import TripRepository
@@ -94,17 +88,10 @@
 
             route_layer.add_to(stop_map.map_base)
 
-<<<<<<< HEAD
         other_stops_layer = Layer("Stops")
         for stop in other_stops_on_routes:
             stop_marker = StopMarker(stop=stop)
             other_stops_layer.add_child(stop_marker.create_marker(type_of_marker="circle"))
-=======
-        other_stops_layer = Layer(name="Other Stops")
-        for stop in other_stops_on_routes:
-            stop_marker = StopMarker(stop=stop)
-            stop_marker.add_to(other_stops_layer.base_layer, type_of_marker="circle")
->>>>>>> 40483687
         other_stops_layer.add_to(stop_map.map_base)
 
         stop_map.add_layer_control()

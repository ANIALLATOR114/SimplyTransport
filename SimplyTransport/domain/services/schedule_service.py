--- conflicted
+++ resolved
@@ -4,11 +4,8 @@
 
 from ..calendar_dates.repo import CalendarDateRepository
 from ..enums import DayOfWeek
-<<<<<<< HEAD
 from ..schedule.model import StaticSchedule
-=======
 from ..schedule.model import StaticScheduleModel
->>>>>>> de82afa4
 from ..schedule.repo import ScheduleRepository
 
 
